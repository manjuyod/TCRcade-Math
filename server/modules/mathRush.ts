--- conflicted
+++ resolved
@@ -711,27 +711,6 @@
 
     // Calculate mastery based on progression completion (not just score)
     masteryLevel = isProgressionComplete(operator, typesComplete, userGrade);
-
-    // If all questions were answered correctly, grant mastery regardless of progression coverage
-    // Prefer exact count from submitted answers; fall back to score-based estimate
-    let correctCountForMastery = 0;
-    if (Array.isArray(assessmentAnswers) && assessmentAnswers.length > 0) {
-      correctCountForMastery = assessmentAnswers.filter(a => a?.isCorrect === true).length;
-    } else {
-      const numericScore = Number(score);
-      if (!Number.isNaN(numericScore)) {
-        correctCountForMastery = Math.round(24 * (numericScore / 100));
-      }
-    }
-
-    if (correctCountForMastery >= 24) {
-      masteryLevel = true;
-    }
-<<<<<<< HEAD
-    
-=======
-
->>>>>>> fec3322d
     console.log(`Assessment completed for user ${userId}, operator ${operator}, score: ${score}`);
     console.log(`Mastery level: ${masteryLevel}, Auto-skip steps: ${autoSkipSteps}`);
 
